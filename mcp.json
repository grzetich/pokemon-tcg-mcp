--- conflicted
+++ resolved
@@ -1,15 +1,8 @@
 {
     "mcpServers": {
-<<<<<<< HEAD
-        
-        "pokemon-tcg-mcp": {
-            "command": "python",
-            "args": ["orchestrator_app.py"]
-=======
             "pokemon-tcg-mcp": {
             "command": "uv",
             "args": ["run", "/path/to/orchestrator_app.py"]
->>>>>>> 348295ef
         }
     }
 }